--- conflicted
+++ resolved
@@ -300,7 +300,6 @@
   map_one' := by simp,
   map_mul' := by simp }
 
-<<<<<<< HEAD
 @[simp] lemma comp_apply (g : N →* P) (f : M →* N) {x : M} : g.comp f x = g (f x) := rfl
 
 /-- Composition of monoid homomorphisms is associative. -/
@@ -308,9 +307,7 @@
   (h.comp g).comp f = h.comp (g.comp f) :=
 rfl
 
-=======
-@[to_additive]
->>>>>>> 8de4273b
+@[to_additive]
 protected def one : M →* N :=
 { to_fun := λ _, 1,
   map_one' := rfl,
@@ -383,157 +380,6 @@
 
 end monoid_hom
 
-<<<<<<< HEAD
-namespace add_monoid_hom
-variables {A : Type*} {B : Type*} {C : Type*} [add_monoid A] [add_monoid B] [add_monoid C]
-{G : Type*} [add_group G] {H : Type*} [add_group H]
-
-/-- two additive monoid homomorphisms with equal underlying maps are equal-/
-@[extensionality] def ext (f g : A →+ B) (h : (f : A → B) = g) : f = g :=
-by cases f; cases g; cases h; refl
-
-attribute [to_additive add_monoid_hom.ext] monoid_hom.ext
-attribute [to_additive add_monoid_hom.ext.equations._eqn_1] monoid_hom.ext.equations._eqn_1
-
-/-- if f is a additive monoid homomorphism then f 0 = 0-/
-@[simp] def map_zero (f : A →+ B) : f 0 = 0 := f.map_zero'
-
-attribute [to_additive add_monoid_hom.map_zero] monoid_hom.map_one
-
-/-- if f is an additive monoid homomorphism then f (a + b) = f a + f b -/
-@[simp] def map_add (f : A →+ B) : ∀ a b : A, f (a + b) = f a + f b := f.map_add'
-
-attribute [to_additive add_monoid_hom.map_add] monoid_hom.map_mul
-
-instance {A : Type*} {B : Type*} [add_monoid A] [add_monoid B] (f : A →+ B) :
-  is_add_monoid_hom (f : A → B) :=
-{ map_add := f.map_add,
-  map_zero := f.map_zero }
-
-instance {G : Type*} {H : Type*} [add_group G] [add_group H] (f : G →+ H) :
-  is_add_group_hom (f : G → H) :=
-{ map_add := f.map_add }
-
-/-- the identity map from an add_monoid to itself -/
-def id (A : Type*) [add_monoid A] : A →+ A :=
-{ to_fun := id,
-  map_zero' := rfl,
-  map_add' := λ _ _, rfl }
-
-attribute [to_additive add_monoid_hom.id._proof_1] monoid_hom.id._proof_1
-attribute [to_additive add_monoid_hom.id._proof_2] monoid_hom.id._proof_2
-attribute [to_additive add_monoid_hom.id.equations._eqn_1] monoid_hom.id.equations._eqn_1
-
-/-- composition of additive monoid morphisms is an additive monoid morphism -/
-def comp (fbc : B →+ C) (fab : A →+ B) : A →+ C :=
-{ to_fun := fbc ∘ fab,
-  map_zero' := by simp,
-  map_add' := by simp }
-
-attribute [to_additive add_monoid_hom.comp] monoid_hom.comp
-attribute [to_additive add_monoid_hom.comp._proof_1] monoid_hom.comp._proof_1
-attribute [to_additive add_monoid_hom.comp._proof_2] monoid_hom.comp._proof_2
-attribute [to_additive add_monoid_hom.comp.equations._eqn_1] monoid_hom.comp.equations._eqn_1
-
-@[simp] lemma comp_apply (g : B →+ C) (f : A →+ B) {x : A} : g.comp f x = g (f x) := rfl
-
-attribute [to_additive add_monoid_hom.comp_apply] monoid_hom.comp_apply
-
-/-- Composition of additive monoid homomorphisms is associative. -/
-lemma comp_assoc {D : Type*} [add_monoid D] (f : A →+ B) (g : B →+ C) (h : C →+ D) :
-  (h.comp g).comp f = h.comp (g.comp f) :=
-rfl
-
-attribute [to_additive add_monoid_hom.comp_assoc] monoid_hom.comp_assoc
-
-protected def zero : A →+ B :=
-{ to_fun := λ _, 0,
-  map_zero' := rfl,
-  map_add' := λ _ _, (zero_add 0).symm }
-
-attribute [to_additive add_monoid_hom.zero] monoid_hom.one
-attribute [to_additive add_monoid_hom.zero._proof_1] monoid_hom.one._proof_1
-attribute [to_additive add_monoid_hom.zero._proof_2] monoid_hom.one._proof_2
-attribute [to_additive add_monoid_hom.zero.equations._eqn_1] monoid_hom.one.equations._eqn_1
-
-instance : has_zero (A →+ B) := ⟨add_monoid_hom.zero⟩
-
-/-- The sum of two additive monoid morphisms is an additive monoid morphism if the
-target is commutative-/
-protected def add {A B} [add_monoid A] [add_comm_monoid B] (f g : A →+ B) : A →+ B :=
-{ to_fun := λ m, f m + g m,
-  map_zero' := show f 0 + g 0 = 0, by simp,
-  map_add' := begin intros, show f (x + y) + g (x + y) = f x + g x + (f y + g y),
-    rw [f.map_add, g.map_add, ←add_assoc, ←add_assoc, add_right_comm (f x)], end }
-
-attribute [to_additive add_monoid_hom.add] monoid_hom.mul
-attribute [to_additive add_monoid_hom.add._proof_1] monoid_hom.mul._proof_1
-attribute [to_additive add_monoid_hom.add._proof_2] monoid_hom.mul._proof_2
-attribute [to_additive add_monoid_hom.add.equations._eqn_1] monoid_hom.mul.equations._eqn_1
-
-instance {A B} [add_monoid A] [add_comm_monoid B] : has_add (A →+ B) := ⟨add_monoid_hom.add⟩
-
-/-- (A →+ B) is an add_comm_monoid if B is commutative. -/
-instance {A B} [add_monoid A] [add_comm_monoid B] : add_comm_monoid (A →+ B) :=
-{ add := (+),
-  add_assoc := λ _ _ _, by ext; apply add_assoc,
-  zero := 0,
-  zero_add := λ _, by ext; apply zero_add,
-  add_zero := λ _, by ext; apply add_zero,
-  add_comm := λ _ _, by ext; apply add_comm }
-
-/-- Additive group homomorphisms preserve additive inverse. -/
-@[simp] theorem map_neg (f : G →+ H) (a : G) : f (-a) = -(f a) :=
-eq_neg_of_add_eq_zero $ by rw [←f.map_add, neg_add_self, f.map_zero]
-
-attribute [to_additive add_monoid_hom.map_neg] monoid_hom.map_inv
-
-/-- Additive group homomorphisms preserve subtraction. -/
-@[simp] theorem map_sub {G H} [add_group G] [add_group H] (f : G →+ H) (g h : G) :
-  f (g - h) = (f g) - (f h) := by simp [f.map_add, f.map_neg]
-
-attribute [to_additive add_monoid_hom.map_sub] monoid_hom.map_div
-
-/-- An additive group homomorphism is injective iff its kernel is trivial. -/
-lemma injective_iff {G H} [add_group G] [add_group H] (f : G →+ H) :
-  function.injective f ↔ (∀ a, f a = 0 → a = 0) :=
-⟨λ h _, by rw ← f.map_zero; exact @h _ _,
-  λ h x y hxy, by rw [← neg_neg (f x), neg_eq_iff_add_eq_zero, ← f.map_neg,
-      ← f.map_add] at hxy;
-    simpa using neg_eq_of_add_eq_zero (h _ hxy)⟩
-
-attribute [to_additive add_monoid_hom.injective_iff] monoid_hom.injective_iff
-
-/-- makes an additive group homomomorphism from a proof that the map preserves addition -/
-def mk' (f : A → G) (map_add : ∀ x y : A, f (x + y) = f x + f y) : A →+ G :=
-{ to_fun := f,
-  map_add' := map_add,
-  map_zero' := add_self_iff_eq_zero.1 $ by rw [←map_add, add_zero] }
-
-attribute [to_additive add_monoid_hom.mk'] monoid_hom.mk'
-attribute [to_additive add_monoid_hom.mk'._proof_1] monoid_hom.mk'._proof_1
-attribute [to_additive add_monoid_hom.mk'.equations._eqn_1] monoid_hom.mk'.equations._eqn_1
-
-/-- the additive inverse of an additive group homomorphism is an additive group homomorphism if the
-target is commutative-/
-def neg {A B} [add_monoid A] [add_comm_group B] (f : A →+ B) : A →+ B :=
-mk' (λ g, -(f g)) $ λ a b, by rw [←neg_add, f.map_add]
-
-attribute [to_additive add_monoid_hom.neg] monoid_hom.inv
-attribute [to_additive add_monoid_hom.neg._proof_1] monoid_hom.inv._proof_1
-attribute [to_additive add_monoid_hom.neg.equations._eqn_1] monoid_hom.inv.equations._eqn_1
-
-instance {A B} [add_monoid A] [add_comm_group B]: has_neg (A →+ B) := ⟨add_monoid_hom.neg⟩
-
-/-- (A →* B) is an add_comm_group if B is an add_comm_group -/
-instance {A B} [add_monoid A] [add_comm_group B] : add_comm_group (A →+ B) :=
-{ neg := has_neg.neg,
-  add_left_neg := by intros; ext; apply add_left_neg,
-  ..add_monoid_hom.add_comm_monoid }
-
-end add_monoid_hom
-=======
 /-- Additive group homomorphisms preserve subtraction. -/
 @[simp] theorem add_monoid_hom.map_sub {G H} [add_group G] [add_group H] (f : G →+ H) (g h : G) :
-  f (g - h) = (f g) - (f h) := f.map_add_neg g h
->>>>>>> 8de4273b
+  f (g - h) = (f g) - (f h) := f.map_add_neg g h