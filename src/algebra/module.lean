/-
Copyright (c) 2015 Nathaniel Thomas. All rights reserved.
Released under Apache 2.0 license as described in the file LICENSE.
Authors: Nathaniel Thomas, Jeremy Avigad, Johannes Hölzl, Mario Carneiro

Modules over a ring.

## Implementation notes


Throughout the `linear_map` section implicit `{}` brackets are often used instead of type class `[]` brackets.
This is done when the instances can be inferred because they are implicit arguments to the type `linear_map`.
When they can be inferred from the type it is faster to use this method than to use type class inference

-/

import algebra.ring algebra.big_operators group_theory.subgroup group_theory.group_action
open function

universes u v w x
variables {α : Type u} {β : Type v} {γ : Type w} {δ : Type x}

-- /-- Typeclass for types with a scalar multiplication operation, denoted `•` (`\bu`) -/
-- class has_scalar (α : Type u) (γ : Type v) := (smul : α → γ → γ)

-- infixr ` • `:73 := has_scalar.smul

section prio
set_option default_priority 100 -- see Note [default priority]
/-- A semimodule is a generalization of vector spaces to a scalar semiring.
  It consists of a scalar semiring `α` and an additive monoid of "vectors" `β`,
  connected by a "scalar multiplication" operation `r • x : β`
  (where `r : α` and `x : β`) with some natural associativity and
  distributivity axioms similar to those on a ring. -/
class semimodule (α : Type u) (β : Type v) [semiring α]
  [add_comm_monoid β] extends distrib_mul_action α β :=
(add_smul : ∀(r s : α) (x : β), (r + s) • x = r • x + s • x)
(zero_smul : ∀x : β, (0 : α) • x = 0)
end prio

section semimodule
variables [R:semiring α] [add_comm_monoid β] [semimodule α β] (r s : α) (x y : β)
include R

theorem add_smul : (r + s) • x = r • x + s • x := semimodule.add_smul r s x
variables (α)
@[simp] theorem zero_smul : (0 : α) • x = 0 := semimodule.zero_smul α x

variable {α}

lemma semimodule.eq_zero_of_zero_eq_one (zero_eq_one : (0 : α) = 1) : x = 0 :=
by rw [←one_smul α x, ←zero_eq_one, zero_smul]

instance smul.is_add_monoid_hom (x : β) : is_add_monoid_hom (λ r:α, r • x) :=
{ map_zero := zero_smul _ x,
  map_add := λ r₁ r₂, add_smul r₁ r₂ x }

lemma list.sum_smul {l : list α} {x : β} : l.sum • x = (l.map (λ r, r • x)).sum :=
show (λ r, r • x) l.sum = (l.map (λ r, r • x)).sum,
from (list.sum_hom _ _).symm

lemma multiset.sum_smul {l : multiset α} {x : β} : l.sum • x = (l.map (λ r, r • x)).sum :=
show (λ r, r • x) l.sum = (l.map (λ r, r • x)).sum,
from (multiset.sum_hom _ _).symm

lemma finset.sum_smul {f : γ → α} {s : finset γ} {x : β} :
  s.sum f • x = s.sum (λ r, (f r) • x) :=
show (λ r, r • x) (s.sum f) = s.sum (λ r, (f r) • x),
from (finset.sum_hom _ _).symm

end semimodule

section prio
set_option default_priority 100 -- see Note [default priority]
/-- A module is a generalization of vector spaces to a scalar ring.
  It consists of a scalar ring `α` and an additive group of "vectors" `β`,
  connected by a "scalar multiplication" operation `r • x : β`
  (where `r : α` and `x : β`) with some natural associativity and
  distributivity axioms similar to those on a ring. -/
class module (α : Type u) (β : Type v) [ring α] [add_comm_group β] extends semimodule α β
end prio

/--
To prove two module structures on a fixed `add_comm_group` agree,
it suffices to check the scalar multiplications agree.
-/
-- We'll later use this to show `module ℤ M` is a subsingleton.
@[ext]
lemma module_ext {R : Type*} [ring R] {M : Type*} [add_comm_group M] (P Q : module R M)
  (w : ∀ (r : R) (m : M), by { haveI := P, exact r • m } = by { haveI := Q, exact r • m }) :
  P = Q :=
begin
  resetI,
  rcases P with ⟨⟨⟨⟨⟨P⟩⟩⟩⟩⟩, rcases Q with ⟨⟨⟨⟨⟨Q⟩⟩⟩⟩⟩, congr,
  funext r m,
  exact w r m,
  all_goals { apply proof_irrel_heq },
end

structure module.core (α β) [ring α] [add_comm_group β] extends has_scalar α β :=
(smul_add : ∀(r : α) (x y : β), r • (x + y) = r • x + r • y)
(add_smul : ∀(r s : α) (x : β), (r + s) • x = r • x + s • x)
(mul_smul : ∀(r s : α) (x : β), (r * s) • x = r • s • x)
(one_smul : ∀x : β, (1 : α) • x = x)

/-- Define `module` without proving `zero_smul` and `smul_zero` by using an auxiliary
structure `module.core`. -/
def module.of_core {α β} [ring α] [add_comm_group β] (M : module.core α β) : module α β :=
by letI := M.to_has_scalar; exact
{ zero_smul := λ x,
    have (0 : α) • x + (0 : α) • x = (0 : α) • x + 0, by rw ← M.add_smul; simp,
    add_left_cancel this,
  smul_zero := λ r,
    have r • (0:β) + r • 0 = r • 0 + 0, by rw ← M.smul_add; simp,
    add_left_cancel this,
  ..M }

section module
variables [ring α] [add_comm_group β] [module α β] (r s : α) (x y : β)

@[simp] theorem neg_smul : -r • x = - (r • x) :=
eq_neg_of_add_eq_zero (by rw [← add_smul, add_left_neg, zero_smul])

variables (α)
theorem neg_one_smul (x : β) : (-1 : α) • x = -x := by simp
variables {α}

@[simp] theorem smul_neg : r • (-x) = -(r • x) :=
by rw [← neg_one_smul α, ← mul_smul, mul_neg_one, neg_smul]

theorem smul_sub (r : α) (x y : β) : r • (x - y) = r • x - r • y :=
by simp [smul_add, sub_eq_add_neg]; rw smul_neg

theorem sub_smul (r s : α) (y : β) : (r - s) • y = r • y - s • y :=
by simp [add_smul, sub_eq_add_neg]

theorem smul_eq_zero {R E : Type*} [division_ring R] [add_comm_group E] [module R E]
  {c : R} {x : E} :
  c • x = 0 ↔ c = 0 ∨ x = 0 :=
⟨λ h, classical.by_cases or.inl
  (λ hc, or.inr $ by rw [← one_smul R x, ← inv_mul_cancel hc, mul_smul, h, smul_zero]),
  λ h, h.elim (λ hc, hc.symm ▸ zero_smul R x) (λ hx, hx.symm ▸ smul_zero c)⟩

end module

instance semiring.to_semimodule [r : semiring α] : semimodule α α :=
{ smul := (*),
  smul_add := mul_add,
  add_smul := add_mul,
  mul_smul := mul_assoc,
  one_smul := one_mul,
  zero_smul := zero_mul,
  smul_zero := mul_zero, ..r }

@[simp] lemma smul_eq_mul [semiring α] {a a' : α} : a • a' = a * a' := rfl

instance ring.to_module [r : ring α] : module α α :=
{ ..semiring.to_semimodule }

def is_ring_hom.to_module [ring α] [ring β] (f : α → β) [h : is_ring_hom f] : module α β :=
module.of_core
{ smul := λ r x, f r * x,
  smul_add := λ r x y, by unfold has_scalar.smul; rw [mul_add],
  add_smul := λ r s x, by unfold has_scalar.smul; rw [h.map_add, add_mul],
  mul_smul := λ r s x, by unfold has_scalar.smul; rw [h.map_mul, mul_assoc],
  one_smul := λ x, show f 1 * x = _, by rw [h.map_one, one_mul] }

class is_linear_map (α : Type u) {β : Type v} {γ : Type w}
  [ring α] [add_comm_group β] [add_comm_group γ] [module α β] [module α γ]
  (f : β → γ) : Prop :=
(add  : ∀x y, f (x + y) = f x + f y)
(smul : ∀(c : α) x, f (c • x) = c • f x)

structure linear_map (α : Type u) (β : Type v) (γ : Type w)
  [ring α] [add_comm_group β] [add_comm_group γ] [module α β] [module α γ] :=
(to_fun : β → γ)
(add  : ∀x y, to_fun (x + y) = to_fun x + to_fun y)
(smul : ∀(c : α) x, to_fun (c • x) = c • to_fun x)

infixr ` →ₗ `:25 := linear_map _
notation β ` →ₗ[`:25 α:25 `] `:0 γ:0 := linear_map α β γ

namespace linear_map

variables {rα : ring α} {gβ : add_comm_group β} {gγ : add_comm_group γ} {gδ : add_comm_group δ}
variables {mβ : module α β} {mγ : module α γ} {mδ : module α δ}
variables (f g : β →ₗ[α] γ)
include α mβ mγ

instance : has_coe_to_fun (β →ₗ[α] γ) := ⟨_, to_fun⟩

@[simp] lemma coe_mk (f : β → γ) (h₁ h₂) :
  ((linear_map.mk f h₁ h₂ : β →ₗ[α] γ) : β → γ) = f := rfl

@[simp] lemma to_fun_eq_coe (f : β →ₗ[α] γ) : f.to_fun = ⇑f := rfl

theorem is_linear : is_linear_map α f := {..f}

@[ext] theorem ext {f g : β →ₗ[α] γ} (H : ∀ x, f x = g x) : f = g :=
by cases f; cases g; congr'; exact funext H

theorem ext_iff {f g : β →ₗ[α] γ} : f = g ↔ ∀ x, f x = g x :=
⟨by rintro rfl; simp, ext⟩

@[simp] lemma map_add (x y : β) : f (x + y) = f x + f y := f.add x y

@[simp] lemma map_smul (c : α) (x : β) : f (c • x) = c • f x := f.smul c x

@[simp] lemma map_zero : f 0 = 0 :=
by rw [← zero_smul α, map_smul f 0 0, zero_smul]

instance : is_add_group_hom f := { map_add := map_add f }

/-- convert a linear map to an additive map -/
def to_add_monoid_hom (f : β →ₗ[α] γ) : β →+ γ :=
{ to_fun := f,
  map_zero' := by simp,
  map_add' := by simp, }

@[simp] lemma to_add_monoid_hom_coe (f : β →ₗ[α] γ) :
  ((f.to_add_monoid_hom) : β → γ) = (f : β → γ) := rfl

@[simp] lemma map_neg (x : β) : f (- x) = - f x :=
by rw [← neg_one_smul α, map_smul, neg_one_smul]

@[simp] lemma map_sub (x y : β) : f (x - y) = f x - f y :=
by simp [map_neg, map_add, sub_eq_add_neg]

@[simp] lemma map_sum {ι} {t : finset ι} {g : ι → β} :
  f (t.sum g) = t.sum (λi, f (g i)) :=
(t.sum_hom f).symm

include mδ

def comp (f : γ →ₗ[α] δ) (g : β →ₗ[α] γ) : β →ₗ[α] δ := ⟨f ∘ g, by simp, by simp⟩

@[simp] lemma comp_apply (f : γ →ₗ[α] δ) (g : β →ₗ[α] γ) (x : β) : f.comp g x = f (g x) := rfl

omit mγ mδ
variables [rα] [gβ] [mβ]

def id : β →ₗ[α] β := ⟨id, by simp, by simp⟩

@[simp] lemma id_apply (x : β) : @id α β _ _ _ x = x := rfl

end linear_map

namespace is_linear_map
variables [ring α] [add_comm_group β] [add_comm_group γ]
variables [module α β] [module α γ]
include α

def mk' (f : β → γ) (H : is_linear_map α f) : β →ₗ γ := {to_fun := f, ..H}

@[simp] theorem mk'_apply {f : β → γ} (H : is_linear_map α f) (x : β) :
  mk' f H x = f x := rfl

lemma is_linear_map_neg :
  is_linear_map α (λ (z : β), -z) :=
is_linear_map.mk neg_add (λ x y, (smul_neg x y).symm)

lemma is_linear_map_smul {α R : Type*} [add_comm_group α] [comm_ring R] [module R α] (c : R) :
  is_linear_map R (λ (z : α), c • z) :=
begin
  refine is_linear_map.mk (smul_add c) _,
  intros _ _,
  simp [smul_smul],
  ac_refl
end

--TODO: move
lemma is_linear_map_smul' {α R : Type*} [add_comm_group α] [ring R] [module R α] (a : α) :
  is_linear_map R (λ (c : R), c • a) :=
begin
  refine is_linear_map.mk (λ x y, add_smul x y a) _,
  intros _ _,
  simp [smul_smul]
end

variables {f : β → γ} (lin : is_linear_map α f)
include β γ lin

lemma map_zero : f (0 : β) = (0 : γ) :=
by rw [← zero_smul α (0 : β), lin.smul, zero_smul]

lemma map_add (x y : β) : f (x + y) = f x + f y :=
by rw [lin.add]

lemma map_neg (x : β) : f (- x) = - f x :=
by rw [← neg_one_smul α, lin.smul, neg_one_smul]

lemma map_sub (x y : β) : f (x - y) = f x - f y :=
by simp [lin.map_neg, lin.map_add, sub_eq_add_neg]

end is_linear_map

abbreviation module.End (R : Type u) (M : Type v)
  [comm_ring R] [add_comm_group M] [module R M] := M →ₗ[R] M

/-- A submodule of a module is one which is closed under vector operations.
  This is a sufficient condition for the subset of vectors in the submodule
  to themselves form a module. -/
structure submodule (α : Type u) (β : Type v) [ring α]
  [add_comm_group β] [module α β] : Type v :=
(carrier : set β)
(zero : (0:β) ∈ carrier)
(add : ∀ {x y}, x ∈ carrier → y ∈ carrier → x + y ∈ carrier)
(smul : ∀ (c:α) {x}, x ∈ carrier → c • x ∈ carrier)

namespace submodule
variables [ring α] [add_comm_group β] [add_comm_group γ]
variables [module α β] [module α γ]
variables (p p' : submodule α β)
variables {r : α} {x y : β}

instance : has_coe (submodule α β) (set β) := ⟨submodule.carrier⟩
instance : has_mem β (submodule α β) := ⟨λ x p, x ∈ (p : set β)⟩
@[simp] theorem mem_coe : x ∈ (p : set β) ↔ x ∈ p := iff.rfl

theorem ext' {s t : submodule α β} (h : (s : set β) = t) : s = t :=
by cases s; cases t; congr'

protected theorem ext'_iff {s t : submodule α β}  : (s : set β) = t ↔ s = t :=
⟨ext', λ h, h ▸ rfl⟩

@[ext] theorem ext {s t : submodule α β}
  (h : ∀ x, x ∈ s ↔ x ∈ t) : s = t := ext' $ set.ext h

@[simp] lemma zero_mem : (0 : β) ∈ p := p.zero

lemma add_mem (h₁ : x ∈ p) (h₂ : y ∈ p) : x + y ∈ p := p.add h₁ h₂

lemma smul_mem (r : α) (h : x ∈ p) : r • x ∈ p := p.smul r h

lemma neg_mem (hx : x ∈ p) : -x ∈ p := by rw ← neg_one_smul α; exact p.smul_mem _ hx

lemma sub_mem (hx : x ∈ p) (hy : y ∈ p) : x - y ∈ p := p.add_mem hx (p.neg_mem hy)

lemma neg_mem_iff : -x ∈ p ↔ x ∈ p :=
⟨λ h, by simpa using neg_mem p h, neg_mem p⟩

lemma add_mem_iff_left (h₁ : y ∈ p) : x + y ∈ p ↔ x ∈ p :=
⟨λ h₂, by simpa using sub_mem _ h₂ h₁, λ h₂, add_mem _ h₂ h₁⟩

lemma add_mem_iff_right (h₁ : x ∈ p) : x + y ∈ p ↔ y ∈ p :=
⟨λ h₂, by simpa using sub_mem _ h₂ h₁, add_mem _ h₁⟩

lemma sum_mem {ι : Type w} [decidable_eq ι] {t : finset ι} {f : ι → β} :
  (∀c∈t, f c ∈ p) → t.sum f ∈ p :=
finset.induction_on t (by simp [p.zero_mem]) (by simp [p.add_mem] {contextual := tt})

lemma smul_mem_iff' (u : units α) : (u:α) • x ∈ p ↔ x ∈ p :=
⟨λ h, by simpa only [smul_smul, u.inv_mul, one_smul] using p.smul_mem ↑u⁻¹ h, p.smul_mem u⟩

instance : has_add p := ⟨λx y, ⟨x.1 + y.1, add_mem _ x.2 y.2⟩⟩
instance : has_zero p := ⟨⟨0, zero_mem _⟩⟩
instance : inhabited p := ⟨0⟩
instance : has_neg p := ⟨λx, ⟨-x.1, neg_mem _ x.2⟩⟩
instance : has_scalar α p := ⟨λ c x, ⟨c • x.1, smul_mem _ c x.2⟩⟩

@[simp, move_cast] lemma coe_add (x y : p) : (↑(x + y) : β) = ↑x + ↑y := rfl
@[simp, elim_cast] lemma coe_zero : ((0 : p) : β) = 0 := rfl
@[simp, move_cast] lemma coe_neg (x : p) : ((-x : p) : β) = -x := rfl
@[simp, move_cast] lemma coe_smul (r : α) (x : p) : ((r • x : p) : β) = r • ↑x := rfl
@[simp, elim_cast] lemma coe_mk (x : β) (hx : x ∈ p) : ((⟨x, hx⟩ : p) : β) = x := rfl

@[simp] protected lemma eta (x : p) (hx : (x : β) ∈ p) : (⟨x, hx⟩ : p) = x := subtype.eta x hx

instance : add_comm_group p :=
by refine {add := (+), zero := 0, neg := has_neg.neg, ..};
  { intros, apply set_coe.ext, simp [add_comm, add_left_comm] }

instance submodule_is_add_subgroup : is_add_subgroup (p : set β) :=
{ zero_mem := p.zero,
  add_mem  := p.add,
  neg_mem  := λ _, p.neg_mem }

@[simp, move_cast] lemma coe_sub (x y : p) : (↑(x - y) : β) = ↑x - ↑y := rfl

instance : module α p :=
by refine {smul := (•), ..};
   { intros, apply set_coe.ext, simp [smul_add, add_smul, mul_smul] }

protected def subtype : p →ₗ[α] β :=
by refine {to_fun := coe, ..}; simp [coe_smul]

@[simp] theorem subtype_apply (x : p) : p.subtype x = x := rfl

lemma subtype_eq_val (p : submodule α β) :
  ((submodule.subtype p) : p → β) = subtype.val := rfl

end submodule

@[reducible] def ideal (α : Type u) [comm_ring α] := submodule α α

namespace ideal
variables [comm_ring α] (I : ideal α) {a b : α}

protected lemma zero_mem : (0 : α) ∈ I := I.zero_mem

protected lemma add_mem : a ∈ I → b ∈ I → a + b ∈ I := I.add_mem

lemma neg_mem_iff : -a ∈ I ↔ a ∈ I := I.neg_mem_iff

lemma add_mem_iff_left : b ∈ I → (a + b ∈ I ↔ a ∈ I) := I.add_mem_iff_left

lemma add_mem_iff_right : a ∈ I → (a + b ∈ I ↔ b ∈ I) := I.add_mem_iff_right

protected lemma sub_mem : a ∈ I → b ∈ I → a - b ∈ I := I.sub_mem

lemma mul_mem_left : b ∈ I → a * b ∈ I := I.smul_mem _

lemma mul_mem_right (h : a ∈ I) : a * b ∈ I := mul_comm b a ▸ I.mul_mem_left h

end ideal

/--
Vector spaces are defined as an `abbreviation` for modules,
if the base ring is a field.
(A previous definition made `vector_space` a structure
defined to be `module`.)
This has as advantage that vector spaces are completely transparant
for type class inference, which means that all instances for modules
are immediately picked up for vector spaces as well.
A cosmetic disadvantage is that one can not extend vector spaces an sich,
in definitions such as `normed_space`.
The solution is to extend `module` instead.
-/
library_note "vector space definition"

/-- A vector space is the same as a module, except the scalar ring is actually
  a field. (This adds commutativity of the multiplication and existence of inverses.)
  This is the traditional generalization of spaces like `ℝ^n`, which have a natural
  addition operation and a way to multiply them by real numbers, but no multiplication
  operation between vectors. -/
abbreviation vector_space (α : Type u) (β : Type v) [field α] [add_comm_group β] :=
module α β

instance field.to_vector_space {α : Type*} [field α] : vector_space α α :=
{ .. ring.to_module }

/-- Subspace of a vector space. Defined to equal `submodule`. -/
@[reducible] def subspace (α : Type u) (β : Type v)
  [field α] [add_comm_group β] [vector_space α β] : Type v :=
submodule α β

instance subspace.vector_space {α β}
  {f : field α} [add_comm_group β] [vector_space α β]
  (p : subspace α β) : vector_space α p := {..submodule.module p}

namespace submodule

variables {R : division_ring α} [add_comm_group β] [module α β]
variables (p : submodule α β) {r : α} {x y : β}
include R

set_option class.instance_max_depth 36

theorem smul_mem_iff (r0 : r ≠ 0) : r • x ∈ p ↔ x ∈ p :=
p.smul_mem_iff' (units.mk0 r r0)

end submodule

namespace add_comm_monoid
open add_monoid

variables {M : Type*} [add_comm_monoid M]

/-- The natural ℕ-semimodule structure on any `add_comm_monoid`. -/
-- We don't make this a global instance, as it results in too many instances,
-- and confusing ambiguity in the notation `n • x` when `n : ℕ`.
def nat_semimodule : semimodule ℕ M :=
{ smul := smul,
  smul_add := λ _ _ _, smul_add _ _ _,
  add_smul := λ _ _ _, add_smul _ _ _,
  mul_smul := λ _ _ _, mul_smul _ _ _,
  one_smul := one_smul,
  zero_smul := zero_smul,
  smul_zero := smul_zero }

end add_comm_monoid

namespace add_comm_group

variables {M : Type*} [add_comm_group M]

/-- The natural ℤ-module structure on any `add_comm_group`. -/
-- We don't immediately make this a global instance, as it results in too many instances,
-- and confusing ambiguity in the notation `n • x` when `n : ℤ`.
-- We do turn it into a global instance, but only at the end of this file,
-- and I remain dubious whether this is a good idea.
def int_module : module ℤ M :=
{ smul := gsmul,
  smul_add := λ _ _ _, gsmul_add _ _ _,
  add_smul := λ _ _ _, add_gsmul _ _ _,
  mul_smul := λ _ _ _, gsmul_mul _ _ _,
  one_smul := one_gsmul,
  zero_smul := zero_gsmul,
  smul_zero := gsmul_zero }

instance : subsingleton (module ℤ M) :=
begin
  split,
  intros P Q,
  ext,
  -- isn't that lovely: `r • m = r • m`
  have one_smul : by { haveI := P, exact (1 : ℤ) • m } = by { haveI := Q, exact (1 : ℤ) • m },
    begin
      rw [@one_smul ℤ _ _ (by { haveI := P, apply_instance, }) m],
      rw [@one_smul ℤ _ _ (by { haveI := Q, apply_instance, }) m],
    end,
  have nat_smul : ∀ n : ℕ, by { haveI := P, exact (n : ℤ) • m } = by { haveI := Q, exact (n : ℤ) • m },
    begin
      intro n,
      induction n with n ih,
      { erw [zero_smul, zero_smul], },
      { rw [int.coe_nat_succ, add_smul, add_smul],
        erw ih,
        rw [one_smul], }
    end,
  cases r,
  { rw [int.of_nat_eq_coe, nat_smul], },
  { rw [int.neg_succ_of_nat_coe, neg_smul, neg_smul, nat_smul], }
end

end add_comm_group

section
local attribute [instance] add_comm_monoid.nat_semimodule

lemma semimodule.smul_eq_smul (R : Type*) [semiring R]
  {β : Type*} [add_comm_group β] [semimodule R β]
  (n : ℕ) (b : β) : n • b = (n : R) • b :=
begin
  induction n with n ih,
  { rw [nat.cast_zero, zero_smul, zero_smul] },
  { change (n + 1) • b = (n + 1 : R) • b,
    rw [add_smul, add_smul, one_smul, ih, one_smul] }
end

lemma semimodule.add_monoid_smul_eq_smul (R : Type*) [semiring R] {β : Type*} [add_comm_group β]
  [semimodule R β] (n : ℕ) (b : β) : add_monoid.smul n b = (n : R) • b :=
semimodule.smul_eq_smul R n b

lemma nat.smul_def {M : Type*} [add_comm_monoid M] (n : ℕ) (x : M) :
  n • x = add_monoid.smul n x :=
rfl

end

section
local attribute [instance] add_comm_group.int_module

lemma gsmul_eq_smul {M : Type*} [add_comm_group M] (n : ℤ) (x : M) : gsmul n x = n • x := rfl

lemma module.gsmul_eq_smul_cast (R : Type*) [ring R] {β : Type*} [add_comm_group β] [module R β]
  (n : ℤ) (b : β) : gsmul n b = (n : R) • b :=
begin
  cases n,
  { apply semimodule.add_monoid_smul_eq_smul, },
  { dsimp,
    rw semimodule.add_monoid_smul_eq_smul R,
    push_cast,
    rw neg_smul, }
end

lemma module.gsmul_eq_smul {β : Type*} [add_comm_group β] [module ℤ β]
  (n : ℤ) (b : β) : gsmul n b = n • b :=
by rw [module.gsmul_eq_smul_cast ℤ, int.cast_id]

end

-- We prove this without using the `add_comm_group.int_module` instance, so the `•`s here
-- come from whatever the local `module ℤ` structure actually is.
lemma add_monoid_hom.map_int_module_smul
  {α : Type*} {β : Type*} [add_comm_group α] [add_comm_group β]
  [module ℤ α] [module ℤ β] (f : α →+ β) (x : ℤ) (a : α) : f (x • a) = x • f a :=
by simp only [← module.gsmul_eq_smul, f.map_gsmul]

lemma add_monoid_hom.map_int_cast_smul
  {R : Type*} [ring R] {α : Type*} {β : Type*} [add_comm_group α] [add_comm_group β]
  [module R α] [module R β] (f : α →+ β) (x : ℤ) (a : α) : f ((x : R) • a) = (x : R) • f a :=
by simp only [← module.gsmul_eq_smul_cast, f.map_gsmul]

lemma add_monoid_hom.map_nat_cast_smul
  {R : Type*} [semiring R] {α : Type*} {β : Type*} [add_comm_group α] [add_comm_group β]
  [semimodule R α] [semimodule R β] (f : α →+ β) (x : ℕ) (a : α) :
  f ((x : R) • a) = (x : R) • f a :=
by simp only [← semimodule.add_monoid_smul_eq_smul, f.map_smul]

lemma add_monoid_hom.map_rat_cast_smul {R : Type*} [division_ring R] [char_zero R]
  {E : Type*} [add_comm_group E] [module R E] {F : Type*} [add_comm_group F] [module R F]
  (f : E →+ F) (c : ℚ) (x : E) :
  f ((c : R) • x) = (c : R) • f x :=
begin
  have : ∀ (x : E) (n : ℕ), 0 < n → f (((n⁻¹ : ℚ) : R) • x) = ((n⁻¹ : ℚ) : R) • f x,
  { intros x n hn,
    replace hn : (n : R) ≠ 0 := nat.cast_ne_zero.2 (ne_of_gt hn),
    conv_rhs { congr, skip, rw [← one_smul R x, ← mul_inv_cancel hn, mul_smul] },
    rw [f.map_nat_cast_smul, smul_smul, rat.cast_inv, rat.cast_coe_nat,
      inv_mul_cancel hn, one_smul] },
  refine c.num_denom_cases_on (λ m n hn hmn, _),
  rw [rat.mk_eq_div, div_eq_mul_inv, rat.cast_mul, int.cast_coe_nat, mul_smul, mul_smul,
    rat.cast_coe_int, f.map_int_cast_smul, this _ n hn]
end

lemma add_monoid_hom.map_rat_module_smul {E : Type*} [add_comm_group E] [vector_space ℚ E]
  {F : Type*} [add_comm_group F] [module ℚ F] (f : E →+ F) (c : ℚ) (x : E) :
  f (c • x) = c • f x :=
rat.cast_id c ▸ f.map_rat_cast_smul c x

-- We finally turn on these instances globally:
attribute [instance] add_comm_monoid.nat_semimodule add_comm_group.int_module

/-- Reinterpret an additive homomorphism as a `ℤ`-linear map. -/
def add_monoid_hom.to_int_linear_map [add_comm_group α] [add_comm_group β] (f : α →+ β) :
  α →ₗ[ℤ] β :=
⟨f, f.map_add, f.map_int_module_smul⟩

<<<<<<< HEAD
/-- Reinterpret an additive homomorphism as a `ℤ`-linear map. -/
=======
/-- Reinterpret an additive homomorphism as a `ℚ`-linear map. -/
>>>>>>> 5437b10a
def add_monoid_hom.to_rat_linear_map [add_comm_group α] [vector_space ℚ α]
  [add_comm_group β] [vector_space ℚ β] (f : α →+ β) :
  α →ₗ[ℚ] β :=
⟨f, f.map_add, f.map_rat_module_smul⟩

namespace finset

lemma sum_const' {α : Type*} (R : Type*) [ring R] {β : Type*}
  [add_comm_group β] [module R β] {s : finset α} (b : β) :
  finset.sum s (λ (a : α), b) = (finset.card s : R) • b :=
by rw [finset.sum_const, ← semimodule.smul_eq_smul]; refl

variables {M : Type*} [decidable_linear_ordered_cancel_comm_monoid M]
  {s : finset α} (f : α → M)

theorem exists_card_smul_le_sum (hs : s.nonempty) :
  ∃ i ∈ s, s.card • f i ≤ s.sum f :=
exists_le_of_sum_le hs $ by rw [sum_const, ← nat.smul_def, smul_sum]

theorem exists_card_smul_ge_sum (hs : s.nonempty) :
  ∃ i ∈ s, s.sum f ≤ s.card • f i :=
exists_le_of_sum_le hs $ by rw [sum_const, ← nat.smul_def, smul_sum]

end finset<|MERGE_RESOLUTION|>--- conflicted
+++ resolved
@@ -617,11 +617,7 @@
   α →ₗ[ℤ] β :=
 ⟨f, f.map_add, f.map_int_module_smul⟩
 
-<<<<<<< HEAD
-/-- Reinterpret an additive homomorphism as a `ℤ`-linear map. -/
-=======
 /-- Reinterpret an additive homomorphism as a `ℚ`-linear map. -/
->>>>>>> 5437b10a
 def add_monoid_hom.to_rat_linear_map [add_comm_group α] [vector_space ℚ α]
   [add_comm_group β] [vector_space ℚ β] (f : α →+ β) :
   α →ₗ[ℚ] β :=
