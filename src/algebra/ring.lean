--- conflicted
+++ resolved
@@ -327,11 +327,7 @@
 
 namespace ring_hom
 
-<<<<<<< HEAD
-variables {β : Type v} {γ : Type w} [rα : semiring α] [rβ : semiring β] {rγ : semiring γ}
-=======
 variables {β : Type v} {γ : Type w} [rα : semiring α] [rβ : semiring β]
->>>>>>> d5de8037
 
 include rα rβ
 
@@ -385,10 +381,7 @@
 
 @[simp] lemma id_apply : ring_hom.id α x = x := rfl
 
-<<<<<<< HEAD
-=======
 variable {rγ : semiring γ}
->>>>>>> d5de8037
 include rβ rγ
 
 /-- Composition of ring homomorphisms is a ring homomorphism. -/
