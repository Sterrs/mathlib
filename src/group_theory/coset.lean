--- conflicted
+++ resolved
@@ -73,29 +73,21 @@
 open submonoid
 variables [monoid α] (s : submonoid α)
 
---@[to_additive mem_own_left_add_coset]
+@[to_additive mem_own_left_add_coset]
 lemma mem_own_left_coset (a : α) : a ∈ a *l s :=
 suffices a * 1 ∈ a *l s, by simpa,
 mem_left_coset a (one_mem s)
 
-<<<<<<< HEAD
---@[to_additive mem_own_right_add_coset]
-=======
 @[to_additive mem_own_right_add_coset]
->>>>>>> 6fbf9f77
 lemma mem_own_right_coset (a : α) : a ∈ (s : set α) *r a :=
 suffices 1 * a ∈ (s : set α) *r a, by simpa,
 mem_right_coset a (one_mem s)
 
---@[to_additive mem_left_add_coset_left_add_coset]
+@[to_additive mem_left_add_coset_left_add_coset]
 lemma mem_left_coset_left_coset {a : α} (ha : a *l s = s) : a ∈ s :=
 by rw [←submonoid.mem_coe, ←ha]; exact mem_own_left_coset s a
 
-<<<<<<< HEAD
---@[to_additive mem_right_add_coset_right_add_coset]
-=======
 @[to_additive mem_right_add_coset_right_add_coset]
->>>>>>> 6fbf9f77
 lemma mem_right_coset_right_coset {a : α} (ha : (s : set α) *r a = s) : a ∈ s :=
 by rw [←submonoid.mem_coe, ←ha]; exact mem_own_right_coset s a
 
