--- conflicted
+++ resolved
@@ -1084,22 +1084,15 @@
 lemma differentiable_at_fst : differentiable_at 𝕜 prod.fst p :=
 has_fderiv_at_fst.differentiable_at
 
-<<<<<<< HEAD
-protected lemma differentiable_at.fst (h : differentiable_at 𝕜 f₂ x) :
-=======
-@[simp] lemma differentiable_at.fst (h : differentiable_at 𝕜 f₂ x) :
->>>>>>> 585d77ae
+@[simp] protected lemma differentiable_at.fst (h : differentiable_at 𝕜 f₂ x) :
   differentiable_at 𝕜 (λ x, (f₂ x).1) x :=
 differentiable_at_fst.comp x h
 
 lemma differentiable_fst : differentiable 𝕜 (prod.fst : E × F → E) :=
 λ x, differentiable_at_fst
 
-<<<<<<< HEAD
-protected lemma differentiable.fst (h : differentiable 𝕜 f₂) : differentiable 𝕜 (λ x, (f₂ x).1) :=
-=======
-@[simp] lemma differentiable.fst (h : differentiable 𝕜 f₂) : differentiable 𝕜 (λ x, (f₂ x).1) :=
->>>>>>> 585d77ae
+@[simp] protected lemma differentiable.fst (h : differentiable 𝕜 f₂) :
+  differentiable 𝕜 (λ x, (f₂ x).1) :=
 differentiable_fst.comp h
 
 lemma differentiable_within_at_fst {s : set (E × F)} : differentiable_within_at 𝕜 prod.fst s p :=
@@ -1169,22 +1162,15 @@
 lemma differentiable_at_snd : differentiable_at 𝕜 prod.snd p :=
 has_fderiv_at_snd.differentiable_at
 
-<<<<<<< HEAD
-protected lemma differentiable_at.snd (h : differentiable_at 𝕜 f₂ x) :
-=======
-@[simp] lemma differentiable_at.snd (h : differentiable_at 𝕜 f₂ x) :
->>>>>>> 585d77ae
+@[simp] protected lemma differentiable_at.snd (h : differentiable_at 𝕜 f₂ x) :
   differentiable_at 𝕜 (λ x, (f₂ x).2) x :=
 differentiable_at_snd.comp x h
 
 lemma differentiable_snd : differentiable 𝕜 (prod.snd : E × F → F) :=
 λ x, differentiable_at_snd
 
-<<<<<<< HEAD
-protected lemma differentiable.snd (h : differentiable 𝕜 f₂) : differentiable 𝕜 (λ x, (f₂ x).2) :=
-=======
-@[simp] lemma differentiable.snd (h : differentiable 𝕜 f₂) : differentiable 𝕜 (λ x, (f₂ x).2) :=
->>>>>>> 585d77ae
+@[simp] protected lemma differentiable.snd (h : differentiable 𝕜 f₂) :
+  differentiable 𝕜 (λ x, (f₂ x).2) :=
 differentiable_snd.comp h
 
 lemma differentiable_within_at_snd {s : set (E × F)} : differentiable_within_at 𝕜 prod.snd s p :=
@@ -1233,11 +1219,7 @@
   has_fderiv_at (λ p : E × G, (f p.1, f₂ p.2)) (f'.prod_map f₂') p :=
 (hf.comp p has_fderiv_at_fst).prod (hf₂.comp p has_fderiv_at_snd)
 
-<<<<<<< HEAD
-protected theorem differentiable_at.prod_map (hf : differentiable_at 𝕜 f p.1)
-=======
-@[simp] theorem differentiable_at.prod_map (hf : differentiable_at 𝕜 f p.1)
->>>>>>> 585d77ae
+@[simp] protected theorem differentiable_at.prod_map (hf : differentiable_at 𝕜 f p.1)
   (hf₂ : differentiable_at 𝕜 f₂ p.2) :
   differentiable_at 𝕜 (λ p : E × G, (f p.1, f₂ p.2)) p :=
 (hf.comp p differentiable_at_fst).prod (hf₂.comp p differentiable_at_snd)
