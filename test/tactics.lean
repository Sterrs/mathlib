--- conflicted
+++ resolved
@@ -38,250 +38,6 @@
   trivial
 end
 
-<<<<<<< HEAD
-section convert
-open set
-
-variables {α β : Type}
-local attribute [simp]
-private lemma singleton_inter_singleton_eq_empty {x y : α} :
-  ({x} ∩ {y} = (∅ : set α)) ↔ x ≠ y :=
-by simp [singleton_inter_eq_empty]
-
-example {f : β → α} {x y : α} (h : x ≠ y) : f ⁻¹' {x} ∩ f ⁻¹' {y} = ∅ :=
-begin
-  have : {x} ∩ {y} = (∅ : set α) := by simpa using h,
-  convert preimage_empty,
-  rw [←preimage_inter,this],
-end
-
-end convert
-
-section rcases
-
-universe u
-variables {α β γ : Type u}
-
-example (x : α × β × γ) : true :=
-begin
-  rcases x with ⟨a, b, c⟩,
-  { guard_hyp a := α,
-    guard_hyp b := β,
-    guard_hyp c := γ,
-    trivial }
-end
-
-example (x : α × β × γ) : true :=
-begin
-  rcases x with ⟨a, ⟨b, c⟩⟩,
-  { guard_hyp a := α,
-    guard_hyp b := β,
-    guard_hyp c := γ,
-    trivial }
-end
-
-example (x : (α × β) × γ) : true :=
-begin
-  rcases x with ⟨⟨a, b⟩, c⟩,
-  { guard_hyp a := α,
-    guard_hyp b := β,
-    guard_hyp c := γ,
-    trivial }
-end
-
-example (x : inhabited α × option β ⊕ γ) : true :=
-begin
-  rcases x with ⟨⟨a⟩, _ | b⟩ | c,
-  { guard_hyp a := α, trivial },
-  { guard_hyp a := α, guard_hyp b := β, trivial },
-  { guard_hyp c := γ, trivial }
-end
-
-example (x y : ℕ) (h : x = y) : true :=
-begin
-  rcases x with _|⟨⟩|z,
-  { guard_hyp h := nat.zero = y, trivial },
-  { guard_hyp h := nat.succ nat.zero = y, trivial },
-  { guard_hyp z := ℕ,
-    guard_hyp h := z.succ.succ = y, trivial },
-end
-
--- from equiv.sum_empty
-example (s : α ⊕ empty) : true :=
-begin
-  rcases s with _ | ⟨⟨⟩⟩,
-  { guard_hyp s := α, trivial }
-end
-
-end rcases
-
-section ext
-
-@[extensionality] lemma unit.ext (x y : unit) : x = y :=
-begin
-  cases x, cases y, refl
-end
-
-example : subsingleton unit :=
-begin
-  split, intros, ext
-end
-
-example (x y : ℕ) : true :=
-begin
-  have : x = y,
-  { ext <|> admit },
-  have : x = y,
-  { ext i <|> admit },
-  have : x = y,
-  { ext : 1 <|> admit },
-  trivial
-end
-
-example (X Y : ℕ × ℕ)  (h : X.1 = Y.1) (h : X.2 = Y.2) : X = Y :=
-begin
-  ext; assumption
-end
-
-example (X Y : (ℕ → ℕ) × ℕ)  (h : ∀ i, X.1 i = Y.1 i) (h : X.2 = Y.2) : X = Y :=
-begin
-  ext x; solve_by_elim,
-end
-
-example (X Y : ℕ → ℕ × ℕ)  (h : ∀ i, X i = Y i) : true :=
-begin
-  have : X = Y,
-  { ext i : 1,
-    guard_target X i = Y i,
-    admit },
-  have : X = Y,
-  { ext i,
-    guard_target (X i).fst = (Y i).fst, admit,
-    guard_target (X i).snd = (Y i).snd, admit, },
-  have : X = Y,
-  { ext : 1,
-    guard_target X x = Y x,
-    admit },
-  trivial,
-end
-
-example (s₀ s₁ : set ℕ) (h : s₁ = s₀) : s₀ = s₁ :=
-by { ext1, guard_target x ∈ s₀ ↔ x ∈ s₁, simp * }
-
-example (s₀ s₁ : stream ℕ) (h : s₁ = s₀) : s₀ = s₁ :=
-by { ext1, guard_target s₀.nth n = s₁.nth n, simp * }
-
-example (s₀ s₁ : ℤ → set (ℕ × ℕ))
-        (h : ∀ i a b, (a,b) ∈ s₀ i ↔ (a,b) ∈ s₁ i) : s₀ = s₁ :=
-begin
-  ext i ⟨a,b⟩,
-  apply h
-end
-
-def my_foo {α} (x : semigroup α) (y : group α) : true := trivial
-
-example {α : Type} : true :=
-begin
-  have : true,
-  { refine_struct (@my_foo α { .. } { .. } ),
-      -- 9 goals
-    guard_tags _field mul semigroup, admit,
-      -- case semigroup, mul
-      -- α : Type
-      -- ⊢ α → α → α
-
-    guard_tags _field mul_assoc semigroup, admit,
-      -- case semigroup, mul_assoc
-      -- α : Type
-      -- ⊢ ∀ (a b c : α), a * b * c = a * (b * c)
-
-    guard_tags _field mul group, admit,
-      -- case group, mul
-      -- α : Type
-      -- ⊢ α → α → α
-
-    guard_tags _field mul_assoc group, admit,
-      -- case group, mul_assoc
-      -- α : Type
-      -- ⊢ ∀ (a b c : α), a * b * c = a * (b * c)
-
-    guard_tags _field one group, admit,
-      -- case group, one
-      -- α : Type
-      -- ⊢ α
-
-    guard_tags _field one_mul group, admit,
-      -- case group, one_mul
-      -- α : Type
-      -- ⊢ ∀ (a : α), 1 * a = a
-
-    guard_tags _field mul_one group, admit,
-      -- case group, mul_one
-      -- α : Type
-      -- ⊢ ∀ (a : α), a * 1 = a
-
-    guard_tags _field inv group, admit,
-      -- case group, inv
-      -- α : Type
-      -- ⊢ α → α
-
-    guard_tags _field mul_left_inv group, admit,
-      -- case group, mul_left_inv
-      -- α : Type
-      -- ⊢ ∀ (a : α), a⁻¹ * a = 1
-  },
-  trivial
-end
-
-def my_bar {α} (x : semigroup α) (y : group α) (i j : α) : α := i
-
-example {α : Type} : true :=
-begin
-  have : monoid α,
-  { refine_struct { mul := my_bar { .. } { .. } },
-    guard_tags _field mul semigroup, admit,
-    guard_tags _field mul_assoc semigroup, admit,
-    guard_tags _field mul group, admit,
-    guard_tags _field mul_assoc group, admit,
-    guard_tags _field one group, admit,
-    guard_tags _field one_mul group, admit,
-    guard_tags _field mul_one group, admit,
-    guard_tags _field inv group, admit,
-    guard_tags _field mul_left_inv group, admit,
-    guard_tags _field mul_assoc monoid, admit,
-    guard_tags _field one monoid, admit,
-    guard_tags _field one_mul monoid, admit,
-    guard_tags _field mul_one monoid, admit, },
-  trivial
-end
-
-structure dependent_fields :=
-(a : bool)
-(v : if a then ℕ else ℤ)
-
-@[extensionality] lemma df.ext (s t : dependent_fields) (h : s.a = t.a)
- (w : (@eq.rec _ s.a (λ b, if b then ℕ else ℤ) s.v t.a h) = t.v): s = t :=
-begin
-  cases s, cases t,
-  dsimp at *,
-  congr,
-  exact h,
-  subst h,
-  simp,
-  simp at w,
-  exact w,
-end
-
-example (s : dependent_fields) : s = s :=
-begin
-  tactic.ext1 [] {tactic.apply_cfg . new_goals := tactic.new_goals.all},
-  guard_target s.a = s.a,
-  refl,
-  refl,
-end
-
-end ext
-=======
 section apply_rules
 
 example {a b c d e : nat} (h1 : a ≤ b) (h2 : c ≤ d) (h3 : 0 ≤ e) :
@@ -307,7 +63,6 @@
 by apply_rules mono_rules
 
 end apply_rules
->>>>>>> 12763b9e
 
 section h_generalize
 
